--- conflicted
+++ resolved
@@ -94,59 +94,6 @@
             }
         }
 
-<<<<<<< HEAD
-=======
-        public class RunInAutoCommitTransactionMethod
-        {        
-            [Fact]
-            public void ShouldEnqueueRunAndPullAllAndSend()
-            {
-                var mockConn = NewConnectionWithMode();
-                var statement = new Statement("A cypher query");
-                var mockHandler = new Mock<IResultResourceHandler>();
-                BoltV3.RunInAutoCommitTransaction(mockConn.Object, statement, mockHandler.Object, null, null);
-
-                mockConn.Verify(x => x.Enqueue(It.IsAny<RunWithMetadataMessage>(), It.IsAny<ResultBuilder>(), PullAll), Times.Once);
-                mockConn.Verify(x => x.Send());
-            }
-
-            [Fact]
-            public void ResultBuilderShouldObtainServerInfoFromConnection()
-            {
-                var mockConn = NewConnectionWithMode();
-                var statement = new Statement("A cypher query");
-                var mockHandler = new Mock<IResultResourceHandler>();
-                BoltV3.RunInAutoCommitTransaction(mockConn.Object, statement, mockHandler.Object, null, null);
-
-                mockConn.Verify(x => x.Server, Times.Once);
-            }
-            
-            [Theory]
-            [InlineData(AccessMode.Read)]
-            [InlineData(AccessMode.Write)]
-            public void ShouldPassBookmarkAndTxConfigToRunWithMetadataMessage(AccessMode mode)
-            {
-                var mockConn = NewConnectionWithMode(mode);
-                var statement = new Statement("A cypher query");
-                var mockHandler = new Mock<IResultResourceHandler>();
-
-                mockConn.Setup(x => x.Enqueue(It.IsAny<IRequestMessage>(), It.IsAny<ResultCursorBuilder>(), It.IsAny<IRequestMessage>()))
-                    .Callback<IRequestMessage, IMessageResponseCollector, IRequestMessage>(
-                        (msg1, h, msg2) =>
-                        {
-                            h?.DoneSuccess();
-                        });
-
-                BoltV3.RunInAutoCommitTransaction(mockConn.Object, statement, mockHandler.Object,
-                    Bookmark, TxConfig);
-
-                mockConn.Verify(
-                    x => x.Enqueue(It.Is<RunWithMetadataMessage>(m => VerifyMetadata(m.Metadata, mode)),
-                        It.IsAny<ResultBuilder>(), PullAll), Times.Once);
-            }
-        }
-
->>>>>>> e6f6fdc5
         public class RunInAutoCommitTransactionAsyncMethod
         {
             [Fact]
@@ -206,64 +153,8 @@
 
                 await BoltV3.RunInAutoCommitTransactionAsync(mockConn.Object, statement, mockHandler.Object,
                     Bookmark, TxConfig);
-<<<<<<< HEAD
                 
                 mockConn.Verify(x => x.EnqueueAsync(It.IsAny<RunWithMetadataMessage>(), It.IsAny<ResultCursorBuilder>(), PullAll), Times.Once);
-=======
-
-                mockConn.Verify(
-                    x => x.Enqueue(It.Is<RunWithMetadataMessage>(m => VerifyMetadata(m.Metadata, mode)),
-                        It.IsAny<ResultCursorBuilder>(), PullAll), Times.Once);
-            }
-        }
-
-        public class BeginTransactionMethod
-        {
-            [Fact]
-            public void ShouldNotSyncIfBookmarkIsNull()
-            {
-                var mockConn = NewConnectionWithMode();
-                BoltV3.BeginTransaction(mockConn.Object, null, null);
-
-                mockConn.Verify(x=>x.Enqueue(It.IsAny<BeginMessage>(), It.IsAny<IMessageResponseCollector>(), null), Times.Once);
-                mockConn.Verify(x => x.Sync(), Times.Never);
-            }
-
-            [Fact]
-            public void ShouldNotSyncIfInvalidBookmarkGiven()
-            {
-                var mockConn = NewConnectionWithMode();
-                var bookmark = Bookmark.From((string)null);
-                BoltV3.BeginTransaction(mockConn.Object, bookmark, null);
-
-                mockConn.Verify(x=>x.Enqueue(It.IsAny<BeginMessage>(), It.IsAny<IMessageResponseCollector>(), null), Times.Once);
-                mockConn.Verify(x => x.Sync(), Times.Never);
-            }
-
-            [Fact]
-            public void ShouldSyncIfValidBookmarkGiven()
-            {
-                var mockConn = NewConnectionWithMode();
-                var bookmark = Bookmark.From(FakeABookmark(234));
-                BoltV3.BeginTransaction(mockConn.Object, bookmark,null);
-
-                mockConn.Verify(x=>x.Enqueue(It.IsAny<BeginMessage>(), It.IsAny<IMessageResponseCollector>(), null), Times.Once);
-                mockConn.Verify(x => x.Sync(), Times.Once);
-            }
-
-            [Theory]
-            [InlineData(AccessMode.Read)]
-            [InlineData(AccessMode.Write)]
-            public void ShouldPassBookmarkAndTxConfigToRunWithMetadataMessage(AccessMode mode)
-            {
-                var mockConn = NewConnectionWithMode(mode);
-
-                BoltV3.BeginTransaction(mockConn.Object, Bookmark, TxConfig);
-
-                mockConn.Verify(
-                    x => x.Enqueue(It.Is<BeginMessage>(m => VerifyMetadata(m.Metadata, mode)),
-                        It.IsAny<ResultBuilder>(), null), Times.Once);
->>>>>>> e6f6fdc5
             }
         }
 
@@ -306,8 +197,7 @@
             [InlineData(AccessMode.Write)]
             public async Task ShouldPassBookmarkTxConfigAndModeToRunWithMetadataMessage(AccessMode mode)
             {
-<<<<<<< HEAD
-                var mockConn = new Mock<IConnection>();
+                var mockConn = NewConnectionWithMode(mode);
 
                 mockConn.Setup(x => x.EnqueueAsync(It.IsAny<BeginMessage>(), It.IsAny<ResultCursorBuilder>(), null))
                     .Returns(TaskHelper.GetCompletedTask())
@@ -315,30 +205,10 @@
                         (m0, r, m1) =>
                         {
                             var msg = m0.CastOrThrow<BeginMessage>();
-                            VerifyMetadata(msg.Metadata);
+                            VerifyMetadata(msg.Metadata, mode);
                         });
                 await BoltV3.BeginTransactionAsync(mockConn.Object, Bookmark, TxConfig);
                 mockConn.Verify(x => x.EnqueueAsync(It.IsAny<BeginMessage>(), It.IsAny<ResultCursorBuilder>(), null), Times.Once);
-=======
-                var mockConn = NewConnectionWithMode(mode);
-                await BoltV3.BeginTransactionAsync(mockConn.Object, Bookmark, TxConfig);
-                mockConn.Verify(
-                    x => x.Enqueue(It.Is<BeginMessage>(m => VerifyMetadata(m.Metadata, mode)),
-                        It.IsAny<ResultBuilder>(), null), Times.Once);
-            }
-        }
-
-        public class CommitTransactionMethod
-        {
-            [Fact]
-            public void EnqueueCommitAndSync()
-            {
-                var mockConn = NewConnectionWithMode();
-                BoltV3.CommitTransaction(mockConn.Object);
-
-                mockConn.Verify(x=>x.Enqueue(Commit, It.IsAny<BookmarkCollector>(), null), Times.Once);
-                mockConn.Verify(x => x.Sync(), Times.Once);
->>>>>>> e6f6fdc5
             }
         }
 
@@ -355,22 +225,6 @@
             }
         }
 
-<<<<<<< HEAD
-=======
-        public class RollbackTransactionMethod
-        {
-            [Fact]
-            public void ShouldEnqueueRollbackAndSync()
-            {
-                var mockConn = NewConnectionWithMode();
-                BoltV3.RollbackTransaction(mockConn.Object);
-
-                mockConn.Verify(x=>x.Enqueue(Rollback, It.IsAny<BookmarkCollector>(), null), Times.Once);
-                mockConn.Verify(x => x.Sync(), Times.Once);
-            }
-        }
-
->>>>>>> e6f6fdc5
         public class RollbackTransactionAsyncMethod
         {
             [Fact]
@@ -384,34 +238,6 @@
             }
         }
 
-<<<<<<< HEAD
-=======
-        public class RunInExplicitTransactionMethod
-        {
-            [Fact]
-            public void ShouldRunPullAllSync()
-            {
-                var mockConn = NewConnectionWithMode();
-                var statement = new Statement("lalala");
-
-                BoltV3.RunInExplicitTransaction(mockConn.Object, statement);
-
-                mockConn.Verify(x => x.Enqueue(It.IsAny<RunWithMetadataMessage>(), It.IsAny<ResultBuilder>(), PullAll), Times.Once);
-                mockConn.Verify(x => x.Send(), Times.Once);
-            }
-
-            [Fact]
-            public void ResultBuilderShouldObtainServerInfoFromConnection()
-            {
-                var mockConn = NewConnectionWithMode();
-                var statement = new Statement("lalala");
-
-                BoltV3.RunInExplicitTransaction(mockConn.Object, statement);
-                mockConn.Verify(x => x.Server, Times.Once);
-            }
-        }
-
->>>>>>> e6f6fdc5
         public class RunInExplicitTransactionAsyncMethod
         {
             [Fact]
