﻿// Copyright (c) 2002-2019 "Neo4j,"
// Neo4j Sweden AB [http://neo4j.com]
// 
// This file is part of Neo4j.
// 
// Licensed under the Apache License, Version 2.0 (the "License");
// you may not use this file except in compliance with the License.
// You may obtain a copy of the License at
// 
//     http://www.apache.org/licenses/LICENSE-2.0
// 
// Unless required by applicable law or agreed to in writing, software
// distributed under the License is distributed on an "AS IS" BASIS,
// WITHOUT WARRANTIES OR CONDITIONS OF ANY KIND, either express or implied.
// See the License for the specific language governing permissions and
// limitations under the License.

using System;
using System.Collections.Generic;
using System.IO;
using System.Threading.Tasks;
using FluentAssertions;
using Moq;
using Neo4j.Driver.Internal;
using Neo4j.Driver.Internal.Connector;
using Neo4j.Driver.Internal.Messaging;
using Neo4j.Driver.Internal.Protocol;
using Neo4j.Driver.Internal.Result;
using Neo4j.Driver;
using Xunit;
using static Neo4j.Driver.Internal.Messaging.PullAllMessage;
using static Neo4j.Driver.Internal.Result.NoOperationCollector;
using static Xunit.Record;
using Record = Xunit.Record;

namespace Neo4j.Driver.Tests
{
    public class SocketConnectionTests
    {
        private static IAuthToken AuthToken => AuthTokens.None;
        private static string UserAgent => ConnectionSettings.DefaultUserAgent;
        private static IDriverLogger Logger => new Mock<IDriverLogger>().Object;
        private static IServerInfo Server => new ServerInfo(new Uri("http://neo4j.com"));
        private static ISocketClient SocketClient => new Mock<ISocketClient>().Object;

        internal static SocketConnection NewSocketConnection(ISocketClient socketClient = null,
            IMessageResponseHandler handler = null, IServerInfo server = null, IDriverLogger logger = null)
        {
            socketClient = socketClient ?? SocketClient;
            server = server ?? Server;
            return new SocketConnection(socketClient, AuthToken, UserAgent, logger ?? Logger, server, handler);
        }

        public class InitMethod
        {
            [Fact]
            public async Task ShouldConnectClient()
            {
                // Given
                var mockClient = new Mock<ISocketClient>();
                var mockProtocol = new Mock<IBoltProtocol>();
                mockClient.Setup(x => x.ConnectAsync()).ReturnsAsync(mockProtocol.Object);
                var conn = NewSocketConnection(mockClient.Object);

                // When
                await conn.InitAsync();

                // Then
                mockClient.Verify(c => c.ConnectAsync(), Times.Once);
                mockProtocol.Verify(p => p.LoginAsync(conn, It.IsAny<string>(), It.IsAny<IAuthToken>()));
            }

            [Fact]
            public async Task ShouldThrowClientErrorIfFailedToConnectToServerWithinTimeout()
            {
                // Given
                var mockClient = new Mock<ISocketClient>();
                mockClient.Setup(x => x.ConnectAsync())
                    .Throws(new IOException("I will stop socket conn from initialization"));
                // ReSharper disable once ObjectCreationAsStatement
                var conn = new SocketConnection(mockClient.Object, AuthToken, UserAgent, Logger, Server);
                // When
                var error = await Record.ExceptionAsync(() => conn.InitAsync());
                // Then
                error.Should().BeOfType<IOException>();
                error.Message.Should().Be("I will stop socket conn from initialization");
            }
        }

        public class DisposeMethod
        {
            [Fact]
            public async Task StopsTheClient()
            {
                var mock = new Mock<ISocketClient>();
                var con = NewSocketConnection(mock.Object);

                await con.DestroyAsync();

                mock.Verify(c => c.StopAsync(), Times.Once);
            }
        }

        public class SyncMethod
        {
            [Fact]
            public async Task DoesNothing_IfMessagesEmpty()
            {
                var mock = new Mock<ISocketClient>();
                var con = NewSocketConnection(mock.Object);

                await con.SyncAsync();

                mock.Verify(c => c.SendAsync(It.IsAny<IEnumerable<IRequestMessage>>()), Times.Never);
            }

            [Fact]
            public async Task SendsMessageAndClearsQueue_WhenMessageOnQueue()
            {
                var mock = new Mock<ISocketClient>();
                var con = NewSocketConnection(mock.Object);

                await con.EnqueueAsync(new RunMessage("A statement"));
                await con.SyncAsync();

                mock.Verify(c => c.SendAsync(It.IsAny<IEnumerable<IRequestMessage>>()), Times.Once);
                con.Messages.Count.Should().Be(0);
            }
        }

        public class EnqueueMethod
        {
            [Fact]
            public async Task ShouldEnqueueOneMessage()
            {
                // Given
                var con = NewSocketConnection();

                // When
                await con.EnqueueAsync(new RunMessage("a statement"), NoOpResponseCollector);

                // Then
                con.Messages.Count.Should().Be(1); // Run
                con.Messages[0].Should().BeAssignableTo<RunMessage>();
            }

            [Fact]
            public async Task ShouldEnqueueResultBuilderOnResponseHandler()
            {
                var mockResponseHandler = new Mock<IMessageResponseHandler>();
                var con = NewSocketConnection(handler: mockResponseHandler.Object);

                await con.EnqueueAsync(new RunMessage("statement"), NoOpResponseCollector);

                mockResponseHandler.Verify(h => h.EnqueueMessage(It.IsAny<RunMessage>(), NoOpResponseCollector),
                    Times.Once);
            }

            [Fact]
            public async Task ShouldEnqueueTwoMessages()
            {
                // Given
                var con = NewSocketConnection();

                // When
                await con.EnqueueAsync(new RunMessage("a statement"), NoOpResponseCollector, PullAll);

                // Then
                con.Messages.Count.Should().Be(2); // Run + PullAll
                con.Messages[0].Should().BeAssignableTo<RunMessage>();
                con.Messages[1].Should().BeAssignableTo<PullAllMessage>();
            }

            [Fact]
            public async Task ShouldEnqueueResultBuildersOnResponseHandler()
            {
                var mockResponseHandler = new Mock<IMessageResponseHandler>();
                var con = NewSocketConnection(handler: mockResponseHandler.Object);

                await con.EnqueueAsync(new RunMessage("statement"), NoOpResponseCollector, PullAll);

                mockResponseHandler.Verify(h => h.EnqueueMessage(It.IsAny<RunMessage>(), NoOpResponseCollector),
                    Times.Once);
                mockResponseHandler.Verify(h => h.EnqueueMessage(It.IsAny<PullAllMessage>(), NoOpResponseCollector),
                    Times.Once);
            }
        }

        public class ResetMethod
        {
            [Fact]
            public async Task ShouldDelegateToBoltProtocol()
            {
                var mockClient = new Mock<ISocketClient>();
                var mockProtocol = new Mock<IBoltProtocol>();
                mockClient.Setup(x => x.ConnectAsync()).ReturnsAsync(mockProtocol.Object);

                var con = NewSocketConnection(mockClient.Object);

                await con.InitAsync(); // to assign protocol to connection
                await con.ResetAsync();

                mockProtocol.Verify(x => x.ResetAsync(con), Times.Once);
            }
        }

        public class CloseMethod
        {
            [Fact]
            public async Task ShouldLogoutAndStopAsync()
            {
                // Given
                var mockClient = new Mock<ISocketClient>();
                var conn = NewSocketConnection(mockClient.Object);

                var mockProtocol = new Mock<IBoltProtocol>();
                conn.BoltProtocol = mockProtocol.Object;

                // When
                await conn.CloseAsync();

                // Then
                mockProtocol.Verify(p => p.LogoutAsync(conn));
                mockClient.Verify(c => c.StopAsync());
            }

            [Fact]
            public async Task ShouldStopEvenIfFailedToLogoutAsync()
            {
                // Given
                var mockClient = new Mock<ISocketClient>();
                var conn = NewSocketConnection(mockClient.Object);

                var mockProtocol = new Mock<IBoltProtocol>();
                mockProtocol.Setup(x => x.LogoutAsync(It.IsAny<SocketConnection>()))
                    .Throws<InvalidOperationException>();
                conn.BoltProtocol = mockProtocol.Object;

                // When
                await conn.CloseAsync();

                // Then
                mockClient.Verify(c => c.StopAsync());
            }

            [Fact]
            public async Task ShouldNotThrowExceptionAsync()
            {
                // Given
                var mockClient = new Mock<ISocketClient>();
                mockClient.Setup(x => x.StopAsync()).Throws<InvalidOperationException>();

                var mockProtocol = new Mock<IBoltProtocol>();
                mockProtocol.Setup(x => x.LogoutAsync(It.IsAny<SocketConnection>()))
                    .Throws<InvalidOperationException>();

                var conn = NewSocketConnection(mockClient.Object);
                conn.BoltProtocol = mockProtocol.Object;

                // When
                await conn.CloseAsync();

                // Then
                mockClient.Verify(c => c.StopAsync());
                mockProtocol.Verify(c => c.LogoutAsync(It.IsAny<SocketConnection>()));
            }

            [Fact]
            public async void ShouldNotThrowIfBoltProtocolIsNullAsync()
            {
                // Given
                var mockClient = new Mock<ISocketClient>();
                var conn = NewSocketConnection(mockClient.Object);

                conn.BoltProtocol.Should().BeNull();

                var ex = await Xunit.Record.ExceptionAsync(() => conn.CloseAsync());

                ex.Should().BeNull();
            }

<<<<<<< HEAD
            [Fact]
            public async void ShouldNotThrowAndLogIfSocketDisposedAsync()
=======
            [Theory]
            [MemberData(nameof(GenerateObjectDisposedExceptions))]
            public void ShouldNotThrowAndLogIfSocketDisposed(Exception exc)
            {
                // Given
                var logger = new Mock<IDriverLogger>();

                var protocol = new Mock<IBoltProtocol>();
                protocol.Setup(x => x.Logout(It.IsAny<IConnection>())).Throws(exc);

                var mockClient = new Mock<ISocketClient>();
                var conn = NewSocketConnection(mockClient.Object, logger: logger.Object);
                conn.BoltProtocol = protocol.Object;

                var ex = Xunit.Record.Exception(() => conn.Close());

                ex.Should().BeNull();
                logger.Verify(x => x.Debug(It.IsAny<string>(), It.IsAny<object[]>()), Times.Never);
                logger.Verify(x => x.Warn(It.IsAny<Exception>(), It.IsAny<string>(), It.IsAny<object[]>()),
                    Times.Never);
            }

            [Theory]
            [MemberData(nameof(GenerateObjectDisposedExceptions))]
            public async void ShouldNotThrowAndLogIfSocketDisposedAsync(Exception exc)
>>>>>>> 556b92dc
            {
                // Given
                var logger = new Mock<IDriverLogger>();

                var protocol = new Mock<IBoltProtocol>();
                protocol.Setup(x => x.LogoutAsync(It.IsAny<IConnection>())).ThrowsAsync(exc);

                var mockClient = new Mock<ISocketClient>();
                var conn = NewSocketConnection(mockClient.Object, logger: logger.Object);
                conn.BoltProtocol = protocol.Object;

                var ex = await Xunit.Record.ExceptionAsync(() => conn.CloseAsync());

                ex.Should().BeNull();
                logger.Verify(x => x.Debug(It.IsAny<string>(), It.IsAny<object[]>()), Times.Never);
                logger.Verify(x => x.Warn(It.IsAny<Exception>(), It.IsAny<string>(), It.IsAny<object[]>()),
                    Times.Never);
            }

            public static TheoryData<Exception> GenerateObjectDisposedExceptions()
            {
                return new TheoryData<Exception>()
                {
                    new ObjectDisposedException("socket"),
                    new IOException("io", new ObjectDisposedException("socket")),
                    new AggregateException(new IOException("io", new ObjectDisposedException("socket")))
                };
            }
        }
    }
}<|MERGE_RESOLUTION|>--- conflicted
+++ resolved
@@ -279,36 +279,9 @@
                 ex.Should().BeNull();
             }
 
-<<<<<<< HEAD
-            [Fact]
-            public async void ShouldNotThrowAndLogIfSocketDisposedAsync()
-=======
-            [Theory]
-            [MemberData(nameof(GenerateObjectDisposedExceptions))]
-            public void ShouldNotThrowAndLogIfSocketDisposed(Exception exc)
-            {
-                // Given
-                var logger = new Mock<IDriverLogger>();
-
-                var protocol = new Mock<IBoltProtocol>();
-                protocol.Setup(x => x.Logout(It.IsAny<IConnection>())).Throws(exc);
-
-                var mockClient = new Mock<ISocketClient>();
-                var conn = NewSocketConnection(mockClient.Object, logger: logger.Object);
-                conn.BoltProtocol = protocol.Object;
-
-                var ex = Xunit.Record.Exception(() => conn.Close());
-
-                ex.Should().BeNull();
-                logger.Verify(x => x.Debug(It.IsAny<string>(), It.IsAny<object[]>()), Times.Never);
-                logger.Verify(x => x.Warn(It.IsAny<Exception>(), It.IsAny<string>(), It.IsAny<object[]>()),
-                    Times.Never);
-            }
-
             [Theory]
             [MemberData(nameof(GenerateObjectDisposedExceptions))]
             public async void ShouldNotThrowAndLogIfSocketDisposedAsync(Exception exc)
->>>>>>> 556b92dc
             {
                 // Given
                 var logger = new Mock<IDriverLogger>();
