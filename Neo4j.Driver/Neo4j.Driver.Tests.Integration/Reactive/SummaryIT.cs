--- conflicted
+++ resolved
@@ -239,26 +239,16 @@
                 using (var session = Server.Driver.Session())
                 {
                     foreach (var drop in session.Run("CALL db.constraints()").ToList())
-<<<<<<< HEAD
-                    {  
-                        if(drop.Values.TryGetValue("name", out var name))
-                        {   
-=======
                     {
                         if (drop.Values.TryGetValue("name", out var name))
                         {
->>>>>>> 769e48f5
                             session.Run($"DROP CONSTRAINT {name}").Consume();
                         }
                     }
 
                     foreach (var drop in session.Run("CALL db.indexes()").ToList())
                     {
-<<<<<<< HEAD
-                        if(drop.Values.TryGetValue("name", out var name))
-=======
                         if (drop.Values.TryGetValue("name", out var name))
->>>>>>> 769e48f5
                         {
                             session.Run($"DROP INDEX {name}").Consume();
                         }
