--- conflicted
+++ resolved
@@ -79,25 +79,8 @@
             _responseHandler = messageResponseHandler ?? new MessageResponseHandler(logger);
         }
 
-<<<<<<< HEAD
-=======
         public AccessMode? Mode { get; set; }
 
-        public void Init()
-        {
-            try
-            {
-                _boltProtocol = _client.Connect();
-                _boltProtocol.Login(this, _userAgent, _authToken);
-            }
-            catch (AggregateException e)
-            {
-                // To remove the wrapper around the inner exception because of Task.Wait()
-                throw e.InnerException;
-            }
-        }
-
->>>>>>> e6f6fdc5
         public async Task InitAsync()
         {
             _boltProtocol = await _client.ConnectAsync().ConfigureAwait(false);
