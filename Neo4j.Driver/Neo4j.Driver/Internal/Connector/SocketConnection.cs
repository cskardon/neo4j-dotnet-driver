﻿// Copyright (c) 2002-2019 "Neo4j,"
// Neo4j Sweden AB [http://neo4j.com]
// 
// This file is part of Neo4j.
// 
// Licensed under the Apache License, Version 2.0 (the "License");
// you may not use this file except in compliance with the License.
// You may obtain a copy of the License at
// 
//     http://www.apache.org/licenses/LICENSE-2.0
// 
// Unless required by applicable law or agreed to in writing, software
// distributed under the License is distributed on an "AS IS" BASIS,
// WITHOUT WARRANTIES OR CONDITIONS OF ANY KIND, either express or implied.
// See the License for the specific language governing permissions and
// limitations under the License.

using System;
using System.Collections.Generic;
using System.IO;
using System.Linq;
using System.Threading.Tasks;
using Neo4j.Driver.Internal.Logging;
using Neo4j.Driver.Internal.Messaging;
using Neo4j.Driver.Internal.Metrics;
using Neo4j.Driver.Internal.Protocol;
using Neo4j.Driver.Internal.Result;
using Neo4j.Driver;

namespace Neo4j.Driver.Internal.Connector
{
    internal class SocketConnection : IConnection
    {
        private readonly ISocketClient _client;
        private IBoltProtocol _boltProtocol;
        private readonly IAuthToken _authToken;
        private readonly string _userAgent;
        private readonly IMessageResponseHandler _responseHandler;

        private readonly Queue<IRequestMessage> _messages = new Queue<IRequestMessage>();
        internal IReadOnlyList<IRequestMessage> Messages => _messages.ToList();

        private readonly PrefixLogger _logger;

        private string _id;
        private readonly string _idPrefix;

        public SocketConnection(Uri uri, ConnectionSettings connectionSettings, BufferSettings bufferSettings,
            IConnectionListener metricsListener = null, IDriverLogger logger = null)
        {
            _idPrefix = $"conn-{uri.Host}:{uri.Port}-";
            _id = $"{_idPrefix}{UniqueIdGenerator.GetId()}";
            _logger = new PrefixLogger(logger, FormatPrefix(_id));

            _client = new SocketClient(uri, connectionSettings.SocketSettings, bufferSettings, metricsListener,
                _logger);
            _authToken = connectionSettings.AuthToken;
            _userAgent = connectionSettings.UserAgent;
            Server = new ServerInfo(uri);

            _responseHandler = new MessageResponseHandler(_logger);
        }

        // for test only
        internal SocketConnection(ISocketClient socketClient, IAuthToken authToken,
            string userAgent, IDriverLogger logger, IServerInfo server,
            IMessageResponseHandler messageResponseHandler = null)
        {
            Throw.ArgumentNullException.IfNull(socketClient, nameof(socketClient));
            Throw.ArgumentNullException.IfNull(authToken, nameof(authToken));
            Throw.ArgumentNullException.IfNull(userAgent, nameof(userAgent));
            Throw.ArgumentNullException.IfNull(server, nameof(server));

            _client = socketClient;
            _authToken = authToken;
            _userAgent = userAgent;
            Server = server;

            _id = $"{_idPrefix}{UniqueIdGenerator.GetId()}";
            _logger = new PrefixLogger(logger, FormatPrefix(_id));
            _responseHandler = messageResponseHandler ?? new MessageResponseHandler(logger);
        }

        public AccessMode? Mode { get; set; }

        public async Task InitAsync()
        {
            _boltProtocol = await _client.ConnectAsync().ConfigureAwait(false);
            await _boltProtocol.LoginAsync(this, _userAgent, _authToken).ConfigureAwait(false);
        }

        public async Task SyncAsync()
        {
            await SendAsync().ConfigureAwait(false);
            await ReceiveAsync().ConfigureAwait(false);
        }

<<<<<<< HEAD
=======
        public void Send()
        {
            if (_messages.Count == 0)
            {
                // nothing to send
                return;
            }

            // blocking to send
            _client.Send(_messages);

            _messages.Clear();
        }

>>>>>>> 4e656c0d
        public async Task SendAsync()
        {
            if (_messages.Count == 0)
            {
                // nothing to send
                return;
            }

            // send
            await _client.SendAsync(_messages).ConfigureAwait(false);

            _messages.Clear();
        }

        private async Task ReceiveAsync()
        {
            if (_responseHandler.UnhandledMessageSize == 0)
            {
                // nothing to receive
                return;
            }

            // receive
            await _client.ReceiveAsync(_responseHandler).ConfigureAwait(false);

            AssertNoServerFailure();
        }

        public async Task ReceiveOneAsync()
        {
            await _client.ReceiveOneAsync(_responseHandler).ConfigureAwait(false);

            AssertNoServerFailure();
        }

        public Task ResetAsync()
        {
            return _boltProtocol.ResetAsync(this);
        }

        public bool IsOpen => _client.IsOpen;
        public IServerInfo Server { get; set; }

        public IBoltProtocol BoltProtocol
        {
            get => _boltProtocol;
            set => _boltProtocol = value;
        }

        public void UpdateId(string newConnId)
        {
            _logger.Debug(
                "Connection '{0}' renamed to '{1}'. The new name identifies the connection uniquely both on the client side and the server side.",
                _id, newConnId);
            _id = newConnId;
            _logger.Prefix = FormatPrefix(_id);
        }

        public Task DestroyAsync()
        {
            return CloseAsync();
        }

<<<<<<< HEAD
=======
        public void Close()
        {
            try
            {
                try
                {
                    _boltProtocol?.Logout(this);
                }
                catch (ObjectDisposedException)
                {
                    // we'll ignore this error since the underlying socket is disposed earlier,
                    // mostly because of an error.
                }
                catch (Exception e)
                {
                    _logger.Debug($"Failed to logout user before closing connection due to error: {e.Message}");
                }

                _client.Stop();
            }
            catch (Exception e)
            {
                // only log the exception if failed to close connection
                _logger.Warn(e, "Failed to close connection properly.");
            }
        }

>>>>>>> 4e656c0d
        public async Task CloseAsync()
        {
            try
            {
                try
                {
                    if (_boltProtocol != null)
                    {
                        await _boltProtocol.LogoutAsync(this);
                    }
                }
                catch (ObjectDisposedException)
                {
                    // we'll ignore this error since the underlying socket is disposed earlier,
                    // mostly because of an error.
                }
                catch (Exception e)
                {
                    _logger.Debug($"Failed to logout user before closing connection due to error: {e.Message}");
                }

                await _client.StopAsync();
            }
            catch (Exception e)
            {
                // only log the exception if failed to close connection
                _logger.Warn(e, $"Failed to close connection properly.");
            }
        }

        private void AssertNoServerFailure()
        {
            if (_responseHandler.HasError)
            {
                var error = _responseHandler.Error;
                _responseHandler.Error = null;
                throw error;
            }
        }

        public Task EnqueueAsync(IRequestMessage requestMessage, IMessageResponseCollector resultBuilder = null,
            IRequestMessage requestStreamingMessage = null)
        {
            _messages.Enqueue(requestMessage);
            _responseHandler.EnqueueMessage(requestMessage, resultBuilder);

            if (requestStreamingMessage != null)
            {
                _messages.Enqueue(requestStreamingMessage);
                _responseHandler.EnqueueMessage(requestStreamingMessage, resultBuilder);
            }

            return TaskHelper.GetCompletedTask();
        }

        public override string ToString()
        {
            return _id;
        }

        private static string FormatPrefix(string id)
        {
            return $"[{id}]";
        }
    }
}<|MERGE_RESOLUTION|>--- conflicted
+++ resolved
@@ -95,23 +95,6 @@
             await ReceiveAsync().ConfigureAwait(false);
         }
 
-<<<<<<< HEAD
-=======
-        public void Send()
-        {
-            if (_messages.Count == 0)
-            {
-                // nothing to send
-                return;
-            }
-
-            // blocking to send
-            _client.Send(_messages);
-
-            _messages.Clear();
-        }
-
->>>>>>> 4e656c0d
         public async Task SendAsync()
         {
             if (_messages.Count == 0)
@@ -175,36 +158,6 @@
             return CloseAsync();
         }
 
-<<<<<<< HEAD
-=======
-        public void Close()
-        {
-            try
-            {
-                try
-                {
-                    _boltProtocol?.Logout(this);
-                }
-                catch (ObjectDisposedException)
-                {
-                    // we'll ignore this error since the underlying socket is disposed earlier,
-                    // mostly because of an error.
-                }
-                catch (Exception e)
-                {
-                    _logger.Debug($"Failed to logout user before closing connection due to error: {e.Message}");
-                }
-
-                _client.Stop();
-            }
-            catch (Exception e)
-            {
-                // only log the exception if failed to close connection
-                _logger.Warn(e, "Failed to close connection properly.");
-            }
-        }
-
->>>>>>> 4e656c0d
         public async Task CloseAsync()
         {
             try
