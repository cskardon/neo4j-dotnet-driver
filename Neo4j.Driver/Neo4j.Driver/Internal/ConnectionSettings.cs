﻿// Copyright (c) 2002-2018 Neo4j Sweden AB [http://neo4j.com]
// 
// This file is part of Neo4j.
// 
// Licensed under the Apache License, Version 2.0 (the "License");
// you may not use this file except in compliance with the License.
// You may obtain a copy of the License at
// 
//     http://www.apache.org/licenses/LICENSE-2.0
// 
// Unless required by applicable law or agreed to in writing, software
// distributed under the License is distributed on an "AS IS" BASIS,
// WITHOUT WARRANTIES OR CONDITIONS OF ANY KIND, either express or implied.
// See the License for the specific language governing permissions and
// limitations under the License.
using System;
using System.Runtime.InteropServices;
using System.Runtime.Versioning;
using Neo4j.Driver.Internal.Connector;
using Neo4j.Driver.V1;
using static Neo4j.Driver.Internal.Throw.ArgumentNullException;

namespace Neo4j.Driver.Internal
{
    internal class ConnectionSettings
    {
<<<<<<< HEAD
        internal const string DefaultUserAgent = "neo4j-dotnet/1.7";
=======
        internal const int DefaultDnsTtl = 30 * 1000;
        internal const string DefaultUserAgent = "neo4j-dotnet/1.6";
>>>>>>> 4eaa236a

        public IAuthToken AuthToken { get; }
        public string UserAgent { get; }
        public SocketSettings SocketSettings { get; }

        public ConnectionSettings(IAuthToken auth, Config config)
        : this(auth, new EncryptionManager(config.EncryptionLevel, config.TrustStrategy, config.Logger),
              config.ConnectionTimeout, config.SocketKeepAlive, config.Ipv6Enabled)
        {
        }

        private ConnectionSettings(IAuthToken authToken,
            EncryptionManager encryptionManager, TimeSpan connectionTimeout, 
            bool socketKeepAlive, bool ipv6Enabled, string userAgent = null)
        {
            IfNull(authToken, nameof(authToken));
            IfNull(encryptionManager, nameof(encryptionManager));

            AuthToken = authToken;
            UserAgent = userAgent ?? DefaultUserAgent;

            IHostResolver systemResolver = new SystemHostResolver();
            if (RuntimeHelper.IsDotnetCore())
            {
                systemResolver = new SystemNetCoreHostResolver(systemResolver);
            }
            
            SocketSettings = new SocketSettings
            {
                HostResolver = new DefaultHostResolver(systemResolver, ipv6Enabled),
                EncryptionManager =  encryptionManager,
                ConnectionTimeout = connectionTimeout,
                SocketKeepAliveEnabled = socketKeepAlive,
                Ipv6Enabled = ipv6Enabled
            };
        }
    }
    internal class SocketSettings
    {
        public IHostResolver HostResolver { get; set; }
        public EncryptionManager EncryptionManager { get; set; }
        public TimeSpan ConnectionTimeout { get; set; }
        public bool SocketKeepAliveEnabled { get; set; }
        public bool Ipv6Enabled { get; set; }
    }
}<|MERGE_RESOLUTION|>--- conflicted
+++ resolved
@@ -24,12 +24,8 @@
 {
     internal class ConnectionSettings
     {
-<<<<<<< HEAD
+        internal const int DefaultDnsTtl = 30 * 1000;
         internal const string DefaultUserAgent = "neo4j-dotnet/1.7";
-=======
-        internal const int DefaultDnsTtl = 30 * 1000;
-        internal const string DefaultUserAgent = "neo4j-dotnet/1.6";
->>>>>>> 4eaa236a
 
         public IAuthToken AuthToken { get; }
         public string UserAgent { get; }
