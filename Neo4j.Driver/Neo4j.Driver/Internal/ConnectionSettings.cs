﻿// Copyright (c) 2002-2020 "Neo4j,"
// Neo4j Sweden AB [http://neo4j.com]
// 
// This file is part of Neo4j.
// 
// Licensed under the Apache License, Version 2.0 (the "License");
// you may not use this file except in compliance with the License.
// You may obtain a copy of the License at
// 
//     http://www.apache.org/licenses/LICENSE-2.0
// 
// Unless required by applicable law or agreed to in writing, software
// distributed under the License is distributed on an "AS IS" BASIS,
// WITHOUT WARRANTIES OR CONDITIONS OF ANY KIND, either express or implied.
// See the License for the specific language governing permissions and
// limitations under the License.
using System;
using System.Reflection;
using Neo4j.Driver.Internal.Connector;
using static Neo4j.Driver.Internal.Throw.ArgumentNullException;


namespace Neo4j.Driver.Internal
{
    internal class ConnectionSettings
<<<<<<< HEAD
    { 
=======
    {
>>>>>>> dfdc30ef
        internal static string DefaultUserAgent
        {
            get
            {
                Version version = Assembly.GetExecutingAssembly().GetName().Version;
                return "neo4j-dotnet/" + version.Major.ToString() + "." + version.Minor.ToString();
<<<<<<< HEAD
            }            
        }
        
=======
            }
        }

>>>>>>> dfdc30ef
        public IAuthToken AuthToken { get; }
        public string UserAgent { get; }
        public SocketSettings SocketSettings { get; }

        public ConnectionSettings(Uri uri, IAuthToken auth, Config config)
            : this(auth, EncryptionManager.Create(uri, config.NullableEncryptionLevel, config.TrustManager, config.Logger),
                config.ConnectionTimeout, config.SocketKeepAlive, config.Ipv6Enabled)
        {
        }

        private ConnectionSettings(IAuthToken authToken,
            EncryptionManager encryptionManager, TimeSpan connectionTimeout, 
            bool socketKeepAlive, bool ipv6Enabled, string userAgent = null)
        {
            IfNull(authToken, nameof(authToken));
            IfNull(encryptionManager, nameof(encryptionManager));

            AuthToken = authToken;
            UserAgent = userAgent ?? DefaultUserAgent;
            
            IHostResolver systemResolver = new SystemHostResolver();
            if (RuntimeHelper.IsDotnetCore())
            {
                systemResolver = new SystemNetCoreHostResolver(systemResolver);
            }
            
            SocketSettings = new SocketSettings
            {
                HostResolver = new DefaultHostResolver(systemResolver, ipv6Enabled),
                EncryptionManager =  encryptionManager,
                ConnectionTimeout = connectionTimeout,
                SocketKeepAliveEnabled = socketKeepAlive,
                Ipv6Enabled = ipv6Enabled
            };
        }
    }
    internal class SocketSettings
    {
        public IHostResolver HostResolver { get; set; }
        public EncryptionManager EncryptionManager { get; set; }
        public TimeSpan ConnectionTimeout { get; set; }
        public bool SocketKeepAliveEnabled { get; set; }
        public bool Ipv6Enabled { get; set; }
    }
}<|MERGE_RESOLUTION|>--- conflicted
+++ resolved
@@ -23,26 +23,16 @@
 namespace Neo4j.Driver.Internal
 {
     internal class ConnectionSettings
-<<<<<<< HEAD
-    { 
-=======
     {
->>>>>>> dfdc30ef
         internal static string DefaultUserAgent
         {
             get
             {
                 Version version = Assembly.GetExecutingAssembly().GetName().Version;
                 return "neo4j-dotnet/" + version.Major.ToString() + "." + version.Minor.ToString();
-<<<<<<< HEAD
-            }            
-        }
-        
-=======
             }
         }
 
->>>>>>> dfdc30ef
         public IAuthToken AuthToken { get; }
         public string UserAgent { get; }
         public SocketSettings SocketSettings { get; }
